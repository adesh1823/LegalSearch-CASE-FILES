--- conflicted
+++ resolved
@@ -1,9 +1,8 @@
 import IndianLegalSearchApp from "@/components/indian-legal-search-app"
 
-<<<<<<< HEAD
+
 export default function Page() {
-  return <IndianLegalSearchApp/>
-=======
+  return <IndianLegalSearchApp/
 import { useState } from "react"
 import { Button } from "@/components/ui/button"
 import { Input } from "@/components/ui/input"
@@ -827,5 +826,4 @@
       </footer>
     </div>
   )
->>>>>>> 0de91eef
 }